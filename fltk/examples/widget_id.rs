// #![feature(once_cell)]

// use std::sync::LazyLock;
// use fltk::{prelude::*, *};
// use std::any::Any;
// use std::collections::HashMap;
// use std::sync::Mutex;

// static WIDGET_MAP: LazyLock<Mutex<HashMap<&'static str, Box<dyn Any + Send + Sync + 'static>>>> =
//     LazyLock::new(|| Mutex::new(HashMap::default()));

// pub trait WidgetId<W>
// where
//     W: WidgetExt,
// {
//     fn set_id(&mut self, id: &'static str);
//     fn with_id(self, id: &'static str) -> Self
//     where
//         Self: Sized;
// }

// impl<W> WidgetId<W> for W
// where
//     W: WidgetExt + Send + Sync + Clone + 'static,
// {
//     fn set_id(&mut self, id: &'static str) {
//         WIDGET_MAP
//             .lock()
//             .unwrap()
//             .insert(id, Box::new(self.clone()));
//     }
//     fn with_id(mut self, id: &'static str) -> Self {
//         self.set_id(id);
//         self
//     }
// }

// pub fn from_id<T: 'static + Clone>(id: &'static str) -> Option<T> {
//     if let Some(w) = WIDGET_MAP.lock().unwrap().get(&id) {
//         w.downcast_ref::<T>().map(|w| (*w).clone())
//     } else {
//         None
//     }
// }

<<<<<<< HEAD
impl<W> OnTrigger<W> for W
where
    W: WidgetExt,
{
    fn on_trigger<F: 'static + FnMut(&mut Self)>(self, mut cb: F) -> Self {
        self.set_callback(move |s| cb(s));
        self
    }
}
=======
// // So we can do `widget.on_trigger()` and get self back. Useful for chaining methods.
// trait OnTrigger<W>
// where
//     W: WidgetExt,
// {
//     fn on_trigger<F: 'static + FnMut(&mut Self)>(self, cb: F) -> Self
//     where
//         Self: Sized;
// }
>>>>>>> a8d3cda5

// impl<W> OnTrigger<W> for W
// where
//     W: WidgetExt,
// {
//     fn on_trigger<F: 'static + FnMut(&mut Self)>(mut self, mut cb: F) -> Self {
//         self.set_callback(move |s| cb(s));
//         self
//     }
// }

<<<<<<< HEAD
// For calls inside a closure
fn increment_by(step: i32) {
    let frame: frame::Frame = from_id("my_frame").unwrap();
    let state = app::GlobalState::<Counter>::get();
    let count = state.with(move |c| {
        c.count += step;
        c.count
    });
    frame.set_label(&count.to_string());
}

// To pass a function object directly!
fn increment(_w: &mut impl WidgetExt) {
    let frame: frame::Frame = from_id("my_frame").unwrap();
    let state = app::GlobalState::<Counter>::get();
    let count = state.with(|c| {
        c.count += 1;
        c.count
    });
    frame.set_label(&count.to_string());
}

fn main() {
    let counter = Counter { count: 0 };
    let _state = app::GlobalState::new(counter);
    let app = app::App::default().with_scheme(app::Scheme::Gtk);
    let wind = window::Window::default()
        .with_size(160, 200)
        .with_label("Counter");
    let col = group::Flex::default_fill().column();
    button::Button::default()
        .with_label("+")
        .on_trigger(increment); // passed by function object
    frame::Frame::default().with_label("0").with_id("my_frame"); // pass id here
    button::Button::default()
        .with_label("-")
        .on_trigger(|_| increment_by(-1)); // called in closure
    col.end();
    wind.make_resizable(true);
    wind.end();
    wind.show();
=======
// struct Counter {
//     count: i32,
// }

// // For calls inside a closure
// fn increment_by(step: i32) {
//     let mut frame: frame::Frame = from_id("my_frame").unwrap();
//     let state = app::GlobalState::<Counter>::get();
//     let count = state.with(move |c| {
//         c.count += step;
//         c.count
//     });
//     frame.set_label(&count.to_string());
// }

// // To pass a function object directly!
// fn increment(_w: &mut impl WidgetExt) {
//     let mut frame: frame::Frame = from_id("my_frame").unwrap();
//     let state = app::GlobalState::<Counter>::get();
//     let count = state.with(|c| {
//         c.count += 1;
//         c.count
//     });
//     frame.set_label(&count.to_string());
// }
>>>>>>> a8d3cda5

// fn main() {
//     let counter = Counter { count: 0 };
//     let _state = app::GlobalState::new(counter);
//     let app = app::App::default().with_scheme(app::Scheme::Gtk);
//     let mut wind = window::Window::default()
//         .with_size(160, 200)
//         .with_label("Counter");
//     let col = group::Flex::default_fill().column();
//     button::Button::default()
//         .with_label("+")
//         .on_trigger(increment); // passed by function object
//     frame::Frame::default().with_label("0").with_id("my_frame"); // pass id here
//     button::Button::default()
//         .with_label("-")
//         .on_trigger(|_| increment_by(-1)); // called in closure
//     col.end();
//     wind.make_resizable(true);
//     wind.end();
//     wind.show();

//     app.run().unwrap();
// }

fn main() {}<|MERGE_RESOLUTION|>--- conflicted
+++ resolved
@@ -43,17 +43,6 @@
 //     }
 // }
 
-<<<<<<< HEAD
-impl<W> OnTrigger<W> for W
-where
-    W: WidgetExt,
-{
-    fn on_trigger<F: 'static + FnMut(&mut Self)>(self, mut cb: F) -> Self {
-        self.set_callback(move |s| cb(s));
-        self
-    }
-}
-=======
 // // So we can do `widget.on_trigger()` and get self back. Useful for chaining methods.
 // trait OnTrigger<W>
 // where
@@ -63,7 +52,6 @@
 //     where
 //         Self: Sized;
 // }
->>>>>>> a8d3cda5
 
 // impl<W> OnTrigger<W> for W
 // where
@@ -75,49 +63,6 @@
 //     }
 // }
 
-<<<<<<< HEAD
-// For calls inside a closure
-fn increment_by(step: i32) {
-    let frame: frame::Frame = from_id("my_frame").unwrap();
-    let state = app::GlobalState::<Counter>::get();
-    let count = state.with(move |c| {
-        c.count += step;
-        c.count
-    });
-    frame.set_label(&count.to_string());
-}
-
-// To pass a function object directly!
-fn increment(_w: &mut impl WidgetExt) {
-    let frame: frame::Frame = from_id("my_frame").unwrap();
-    let state = app::GlobalState::<Counter>::get();
-    let count = state.with(|c| {
-        c.count += 1;
-        c.count
-    });
-    frame.set_label(&count.to_string());
-}
-
-fn main() {
-    let counter = Counter { count: 0 };
-    let _state = app::GlobalState::new(counter);
-    let app = app::App::default().with_scheme(app::Scheme::Gtk);
-    let wind = window::Window::default()
-        .with_size(160, 200)
-        .with_label("Counter");
-    let col = group::Flex::default_fill().column();
-    button::Button::default()
-        .with_label("+")
-        .on_trigger(increment); // passed by function object
-    frame::Frame::default().with_label("0").with_id("my_frame"); // pass id here
-    button::Button::default()
-        .with_label("-")
-        .on_trigger(|_| increment_by(-1)); // called in closure
-    col.end();
-    wind.make_resizable(true);
-    wind.end();
-    wind.show();
-=======
 // struct Counter {
 //     count: i32,
 // }
@@ -143,7 +88,6 @@
 //     });
 //     frame.set_label(&count.to_string());
 // }
->>>>>>> a8d3cda5
 
 // fn main() {
 //     let counter = Counter { count: 0 };
