use fltk::{prelude::*, enums::*, *};

<<<<<<< HEAD
mod closable_tab {
    use fltk::{
        app, button,
        enums::{Align, Color, FrameType},
        group,
        prelude::*,
    };

    #[derive(Copy, Clone)]
    pub enum Message {
        Foreground(i32),
        Delete(i32),
        InsertNew(i32),
    }

    fn create_tab_button(label: &str) -> group::Group {
        let grp = group::Group::new(0, 0, 150, 40, None);
        grp.set_align(Align::Left | Align::Inside);
        let but_handle = button::Button::new(grp.x() + 5, grp.y() + 5, 110, 30, "");
        but_handle.set_align(Align::Left | Align::Inside);
        but_handle.set_label(label);
        let but_close = button::Button::new(grp.x() + 120, grp.y() + 10, 20, 20, "@1+");
        but_handle.set_frame(FrameType::FlatBox);
        but_handle.clear_visible_focus();
        but_close.set_frame(FrameType::FlatBox);
        grp.end();
        grp.set_frame(FrameType::UpFrame);
        grp
    }

    // Public
    pub struct ClosableTab<'a> {
        current: Option<i32>, // The tab which is visible on the foreground
        snd: &'a app::Sender<Message>,
        contents: group::Group,
        tab_labels: group::Pack,
    }

    impl<'a> ClosableTab<'a> {
        pub fn new(x: i32, y: i32, w: i32, h: i32, snd: &'a app::Sender<Message>) -> Self {
            let current = None;
            let parent_grp = group::Group::new(x, y, w, h, None);
            let tab_labels = group::Pack::new(x + 5, y, w - 10, 40, None);
            tab_labels.set_spacing(3);
            tab_labels.set_type(group::PackType::Horizontal);
            tab_labels.end();
            let contents = group::Group::new(x, y + 40, w, h - 40, None);
            contents.set_frame(FrameType::NoBox);
            contents.end();
            parent_grp.end();
            Self {
                current,
                snd,
                contents,
                tab_labels,
            }
        }

        pub fn add(&mut self, child: &mut group::Group, label: &str) {
            child.resize(
                self.contents.x(),
                self.contents.y(),
                self.contents.w(),
                self.contents.h(),
            );
            self.contents.add(child);
            let but = create_tab_button(label);
            self.tab_labels.add(&but);
            but.child(1).unwrap().set_callback({
                let curr_child = child.clone();
                let contents = self.contents.clone();
                let sndb = *self.snd;
                move |_| {
                    let idx = contents.find(&curr_child);
                    sndb.send(Message::Delete(idx));
                    app::redraw();
                }
            });
            but.child(0).unwrap().set_callback({
                let curr_child = child.clone();
                let contents = self.contents.clone();
                let sndb = *self.snd;
                move |_| {
                    let idx = contents.find(&curr_child);
                    sndb.send(Message::Foreground(idx));
                    app::redraw();
                }
            });
        }

        pub fn remove(&mut self, idx: i32) {
            self.contents.remove_by_index(idx);
            self.tab_labels.remove_by_index(idx);
            if self.current == Some(idx) {
                if idx > 1 {
                    self.set_foreground(idx - 1);
                } else if self.contents.children() > 0 {
                    self.set_foreground(0);
                }
            }
        }

        /** No return variable, fails silently */
        pub fn set_foreground(&mut self, fg_idx: i32) {
            for idx in 0..self.contents.children() {
                if idx != fg_idx {
                    self.contents.child(idx).unwrap().hide();
                    self.tab_labels
                        .child(idx)
                        .unwrap()
                        .set_label_color(fltk::enums::Color::Inactive);
                    self.tab_labels
                        .child(idx)
                        .unwrap()
                        .set_color(fltk::enums::Color::Inactive);
                    self.tab_labels
                        .child(idx)
                        .unwrap()
                        .set_frame(FrameType::DownFrame);
                } else {
                    self.contents.child(idx).unwrap().show();
                    self.tab_labels
                        .child(idx)
                        .unwrap()
                        .set_label_color(Color::Selection);
                    self.tab_labels
                        .child(idx)
                        .unwrap()
                        .set_color(fltk::enums::Color::Selection);
                    self.tab_labels
                        .child(idx)
                        .unwrap()
                        .set_frame(FrameType::NoBox);
                }
                self.tab_labels.child(idx).unwrap().set_damage(true);
                self.tab_labels.child(idx).unwrap().redraw();
                self.current = Some(fg_idx);
            }
        }

        /** Report which tab index is visible on foreground */
        pub fn get_foreground(&self) -> Option<i32> {
            self.current
        }
=======
fn tab_close_cb(g: &mut impl GroupExt) {
    if app::callback_reason() == CallbackReason::Closed {
        let mut parent = g.parent().unwrap();
        parent.remove(g);
        app::redraw();
>>>>>>> 3a08e0f4
    }
}

fn main() {
    let app = app::App::default();
<<<<<<< HEAD
    let win = window::Window::default().with_size(800, 600);
    let (s, r) = app::channel::<closable_tab::Message>();
    let mut tabs = closable_tab::ClosableTab::new(0, 0, 800, 600, &s);
=======
    let mut win = window::Window::default().with_size(800, 600);
    let row = group::Flex::default_fill().row();
    let mut tabs = group::Tabs::default();
    // first tab
    {
        let mut col1 = group::Flex::default().with_label("tab1\t\t").column();
        col1.set_trigger(CallbackTrigger::Closed);
        col1.set_callback(tab_close_cb);
        // widgets
        col1.end();
    }
    // end first tab
    
    // second tab
    {
        let mut col2 = group::Flex::default().with_label("tab2\t\t").column();
        col2.set_trigger(CallbackTrigger::Closed);
        col2.set_callback(tab_close_cb);
        // widgets
        col2.end();
    }
    // end second tab
    tabs.end();
    tabs.auto_layout();
    row.end();
>>>>>>> 3a08e0f4
    win.end();
    win.show();
    app.run().unwrap();
}<|MERGE_RESOLUTION|>--- conflicted
+++ resolved
@@ -1,167 +1,15 @@
 use fltk::{prelude::*, enums::*, *};
 
-<<<<<<< HEAD
-mod closable_tab {
-    use fltk::{
-        app, button,
-        enums::{Align, Color, FrameType},
-        group,
-        prelude::*,
-    };
-
-    #[derive(Copy, Clone)]
-    pub enum Message {
-        Foreground(i32),
-        Delete(i32),
-        InsertNew(i32),
-    }
-
-    fn create_tab_button(label: &str) -> group::Group {
-        let grp = group::Group::new(0, 0, 150, 40, None);
-        grp.set_align(Align::Left | Align::Inside);
-        let but_handle = button::Button::new(grp.x() + 5, grp.y() + 5, 110, 30, "");
-        but_handle.set_align(Align::Left | Align::Inside);
-        but_handle.set_label(label);
-        let but_close = button::Button::new(grp.x() + 120, grp.y() + 10, 20, 20, "@1+");
-        but_handle.set_frame(FrameType::FlatBox);
-        but_handle.clear_visible_focus();
-        but_close.set_frame(FrameType::FlatBox);
-        grp.end();
-        grp.set_frame(FrameType::UpFrame);
-        grp
-    }
-
-    // Public
-    pub struct ClosableTab<'a> {
-        current: Option<i32>, // The tab which is visible on the foreground
-        snd: &'a app::Sender<Message>,
-        contents: group::Group,
-        tab_labels: group::Pack,
-    }
-
-    impl<'a> ClosableTab<'a> {
-        pub fn new(x: i32, y: i32, w: i32, h: i32, snd: &'a app::Sender<Message>) -> Self {
-            let current = None;
-            let parent_grp = group::Group::new(x, y, w, h, None);
-            let tab_labels = group::Pack::new(x + 5, y, w - 10, 40, None);
-            tab_labels.set_spacing(3);
-            tab_labels.set_type(group::PackType::Horizontal);
-            tab_labels.end();
-            let contents = group::Group::new(x, y + 40, w, h - 40, None);
-            contents.set_frame(FrameType::NoBox);
-            contents.end();
-            parent_grp.end();
-            Self {
-                current,
-                snd,
-                contents,
-                tab_labels,
-            }
-        }
-
-        pub fn add(&mut self, child: &mut group::Group, label: &str) {
-            child.resize(
-                self.contents.x(),
-                self.contents.y(),
-                self.contents.w(),
-                self.contents.h(),
-            );
-            self.contents.add(child);
-            let but = create_tab_button(label);
-            self.tab_labels.add(&but);
-            but.child(1).unwrap().set_callback({
-                let curr_child = child.clone();
-                let contents = self.contents.clone();
-                let sndb = *self.snd;
-                move |_| {
-                    let idx = contents.find(&curr_child);
-                    sndb.send(Message::Delete(idx));
-                    app::redraw();
-                }
-            });
-            but.child(0).unwrap().set_callback({
-                let curr_child = child.clone();
-                let contents = self.contents.clone();
-                let sndb = *self.snd;
-                move |_| {
-                    let idx = contents.find(&curr_child);
-                    sndb.send(Message::Foreground(idx));
-                    app::redraw();
-                }
-            });
-        }
-
-        pub fn remove(&mut self, idx: i32) {
-            self.contents.remove_by_index(idx);
-            self.tab_labels.remove_by_index(idx);
-            if self.current == Some(idx) {
-                if idx > 1 {
-                    self.set_foreground(idx - 1);
-                } else if self.contents.children() > 0 {
-                    self.set_foreground(0);
-                }
-            }
-        }
-
-        /** No return variable, fails silently */
-        pub fn set_foreground(&mut self, fg_idx: i32) {
-            for idx in 0..self.contents.children() {
-                if idx != fg_idx {
-                    self.contents.child(idx).unwrap().hide();
-                    self.tab_labels
-                        .child(idx)
-                        .unwrap()
-                        .set_label_color(fltk::enums::Color::Inactive);
-                    self.tab_labels
-                        .child(idx)
-                        .unwrap()
-                        .set_color(fltk::enums::Color::Inactive);
-                    self.tab_labels
-                        .child(idx)
-                        .unwrap()
-                        .set_frame(FrameType::DownFrame);
-                } else {
-                    self.contents.child(idx).unwrap().show();
-                    self.tab_labels
-                        .child(idx)
-                        .unwrap()
-                        .set_label_color(Color::Selection);
-                    self.tab_labels
-                        .child(idx)
-                        .unwrap()
-                        .set_color(fltk::enums::Color::Selection);
-                    self.tab_labels
-                        .child(idx)
-                        .unwrap()
-                        .set_frame(FrameType::NoBox);
-                }
-                self.tab_labels.child(idx).unwrap().set_damage(true);
-                self.tab_labels.child(idx).unwrap().redraw();
-                self.current = Some(fg_idx);
-            }
-        }
-
-        /** Report which tab index is visible on foreground */
-        pub fn get_foreground(&self) -> Option<i32> {
-            self.current
-        }
-=======
 fn tab_close_cb(g: &mut impl GroupExt) {
     if app::callback_reason() == CallbackReason::Closed {
         let mut parent = g.parent().unwrap();
         parent.remove(g);
         app::redraw();
->>>>>>> 3a08e0f4
     }
 }
 
 fn main() {
     let app = app::App::default();
-<<<<<<< HEAD
-    let win = window::Window::default().with_size(800, 600);
-    let (s, r) = app::channel::<closable_tab::Message>();
-    let mut tabs = closable_tab::ClosableTab::new(0, 0, 800, 600, &s);
-=======
     let mut win = window::Window::default().with_size(800, 600);
     let row = group::Flex::default_fill().row();
     let mut tabs = group::Tabs::default();
@@ -187,7 +35,6 @@
     tabs.end();
     tabs.auto_layout();
     row.end();
->>>>>>> 3a08e0f4
     win.end();
     win.show();
     app.run().unwrap();
