#![allow(clippy::many_single_char_names)]

use fltk::{draw::*, enums::*, prelude::*, *};

fn create_vertical_gradient_frame(
    x: i32,
    y: i32,
    w: i32,
    h: i32,
    col1: Color,
    col2: Color,
) -> frame::Frame {
    let frame = frame::Frame::new(x, y, w, h, "Vertical");
    frame.draw(move |f| {
        let imax = f.h();
        let d = if imax > 0 { imax } else { 1 };
        for i in 0..=imax {
            let w = 1.0 - i as f32 / d as f32;
            set_draw_color(Color::inactive(&Color::color_average(col1, col2, w)));
            draw_xyline(f.x(), f.y() + i, f.x() + f.w());
        }
        set_draw_color(Color::Black);
        set_font(Font::Helvetica, app::font_size());
        draw_text2(&f.label().unwrap(), f.x(), f.y(), f.w(), f.h(), f.align());
    });
    frame
}

fn create_horizontal_gradient_frame(
    x: i32,
    y: i32,
    w: i32,
    h: i32,
    col1: Color,
    col2: Color,
) -> frame::Frame {
    let frame = frame::Frame::new(x, y, w, h, "Horizontal");
    frame.draw(move |f| {
        let imax = f.w();
        let d = if imax > 0 { imax } else { 1 };
        for i in 0..=imax {
            let w = 1.0 - i as f32 / d as f32;
            set_draw_color(Color::inactive(&Color::color_average(col1, col2, w)));
            draw_yxline(f.x() + i, f.y(), f.y() + f.h());
        }
        set_draw_color(Color::Black);
        set_font(Font::Helvetica, app::font_size());
        draw_text2(&f.label().unwrap(), f.x(), f.y(), f.w(), f.h(), f.align());
    });
    frame
}

fn create_horizontal_svg_gradient_frame(
    x: i32,
    y: i32,
    w: i32,
    h: i32,
    col1: Color,
    col2: Color,
) -> frame::Frame {
    let mut frame = frame::Frame::new(x, y, w, h, "Svg");
    frame.draw(move |f| {
        let (r1, g1, b1) = Color::inactive(&col1).to_rgb();
        let (r2, g2, b2) = Color::inactive(&col2).to_rgb();
        let svg = format!(
            "<svg viewBox='0 0 {} {}'>
        <defs>
        <linearGradient id='grad1' x1='0%' y1='0%' x2='0%' y2='100%'>
        <stop offset='0%' style='stop-color:rgb({},{},{});stop-opacity:1' />
        <stop offset='100%' style='stop-color:rgb({},{},{});stop-opacity:1' />
        </linearGradient>
        </defs>
        <rect width='100%' height='100%' fill='url(#grad1)' />
        </svg>",
            f.w(),
            f.h() + 1,
            r1,
            g1,
            b1,
            r2,
            g2,
            b2
        );
        let mut image = image::SvgImage::from_data(&svg).unwrap();
        image.draw(f.x(), f.y(), f.w(), f.h());
        set_draw_color(Color::Black);
        set_font(Font::Helvetica, app::font_size());
        draw_text2(&f.label(), f.x(), f.y(), f.w(), f.h(), f.align());
    });
    frame
}

fn main() {
    let a = app::App::default();
<<<<<<< HEAD
    let win = window::Window::default().with_size(400, 300);
    create_vertical_gradient_frame(0, 0, 200, 100, Color::Red, Color::Cyan);
    create_horizontal_gradient_frame(200, 0, 200, 100, Color::Red, Color::Cyan);
=======
    let mut win = window::Window::default().with_size(300, 300);
    create_vertical_gradient_frame(0, 0, 100, 100, Color::Red, Color::Cyan);
    create_horizontal_gradient_frame(100, 0, 100, 100, Color::Red, Color::Cyan);
    create_horizontal_svg_gradient_frame(200, 0, 100, 100, Color::Red, Color::Cyan);
>>>>>>> d565c249
    win.end();
    win.draw(|w| {
        // vertical gradient
        let imax = w.w();
        let d = if imax > 0 { imax } else { 1 };
        for i in 0..=imax {
            let v = 1.0 - i as f32 / d as f32;
            set_draw_color(Color::color_average(Color::Red, Color::Blue, v));
            draw_yxline(i, 0, w.h());
        }
        w.draw_children();
    });
    win.make_resizable(true);
    win.show();
    a.run().unwrap();
}<|MERGE_RESOLUTION|>--- conflicted
+++ resolved
@@ -92,16 +92,10 @@
 
 fn main() {
     let a = app::App::default();
-<<<<<<< HEAD
-    let win = window::Window::default().with_size(400, 300);
-    create_vertical_gradient_frame(0, 0, 200, 100, Color::Red, Color::Cyan);
-    create_horizontal_gradient_frame(200, 0, 200, 100, Color::Red, Color::Cyan);
-=======
     let mut win = window::Window::default().with_size(300, 300);
     create_vertical_gradient_frame(0, 0, 100, 100, Color::Red, Color::Cyan);
     create_horizontal_gradient_frame(100, 0, 100, 100, Color::Red, Color::Cyan);
     create_horizontal_svg_gradient_frame(200, 0, 100, 100, Color::Red, Color::Cyan);
->>>>>>> d565c249
     win.end();
     win.draw(|w| {
         // vertical gradient
