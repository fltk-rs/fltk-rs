--- conflicted
+++ resolved
@@ -134,7 +134,6 @@
     unsafe { cfltk_getContentView(w.raw_handle() as _) as _ }
 }
 
-<<<<<<< HEAD
 /// Draw a framebuffer (rgba) into a widget
 /// # Errors
 /// Errors on invalid or unsupported image formats
@@ -219,7 +218,6 @@
             img.draw(x, y, w, h);
         }
     });
-=======
 /// Check whether a widget is of a certain type
 pub fn is<W: crate::prelude::WidgetBase>(w: &impl crate::prelude::WidgetBase) -> bool {
     W::from_dyn_widget(w).is_some()
@@ -228,5 +226,4 @@
 /// Check whether a widget is of a certain type
 pub fn is_ptr_of<W: crate::prelude::WidgetBase>(w: *mut fltk_sys::widget::Fl_Widget) -> bool {
     W::from_dyn_widget_ptr(w).is_some()
->>>>>>> 3a08e0f4
 }