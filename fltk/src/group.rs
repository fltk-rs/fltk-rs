--- conflicted
+++ resolved
@@ -182,13 +182,8 @@
         unsafe { Fl_Scroll_yposition(self.inner) as i32 }
     }
 
-<<<<<<< HEAD
-    /// Scrolls from `from` to `to`
-    pub fn scroll_to(&self, from: i32, to: i32) {
-=======
     /// Scrolls to `x` and `y`
     pub fn scroll_to(&mut self, x: i32, y: i32) {
->>>>>>> 3a08e0f4
         assert!(!self.was_deleted());
         unsafe { Fl_Scroll_scroll_to(self.inner, x as i32, y as i32) }
     }
@@ -555,319 +550,7 @@
     }
 }
 
-<<<<<<< HEAD
 /// Experimental group widgets
 pub mod experimental {
     // use super::*;
-}
-=======
-/**
-    Defines a Vertical Grid (custom widget).
-    Requires setting the params manually using the `set_params` method, which takes the rows, columns and spacing.
-    ```rust,no_run
-    use fltk::{prelude::*, *};
-    fn main() {
-        let app = app::App::default();
-        let mut win = window::Window::default().with_size(400, 300);
-        let mut grid = group::VGrid::new(0, 0, 400, 300, "");
-        grid.set_params(3, 3, 5);
-        button::Button::default();
-        button::Button::default();
-        button::Button::default();
-        button::Button::default();
-        button::Button::default();
-        button::Button::default();
-        button::Button::default();
-        button::Button::default();
-        grid.end();
-        win.end();
-        win.show();
-        app.run().unwrap();
-    }
-    ```
-*/
-#[derive(Debug, Clone)]
-pub struct VGrid {
-    vpack: Pack,
-    rows: i32,
-    cols: i32,
-    current: i32,
-}
-
-impl Default for VGrid {
-    fn default() -> Self {
-        Self::new(0, 0, 0, 0, None)
-    }
-}
-
-impl VGrid {
-    /// Constructs a widget with the size of its parent
-    pub fn default_fill() -> Self {
-        Self::default().size_of_parent()
-    }
-
-    /// Creates a new vertical grid
-    pub fn new<T: Into<Option<&'static str>>>(x: i32, y: i32, w: i32, h: i32, label: T) -> VGrid {
-        let vpack = Pack::new(x, y, w, h, label);
-        VGrid {
-            vpack,
-            rows: 1,
-            cols: 1,
-            current: 0,
-        }
-    }
-
-    /// Sets the params for the grid
-    pub fn set_params(&mut self, rows: i32, cols: i32, spacing: i32) {
-        self.vpack.set_spacing(spacing);
-        let rows = if rows < 1 { 1 } else { rows };
-        let cols = if cols < 1 { 1 } else { cols };
-        self.rows = rows;
-        self.cols = cols;
-        for _ in 0..rows {
-            let mut p = Pack::new(0, 0, self.vpack.width(), 0, "");
-            p.set_type(PackType::Horizontal);
-            p.set_spacing(spacing);
-            p.end();
-            self.vpack.add(&p);
-        }
-    }
-
-    /// Adds widgets to the grid
-    pub fn add<W: WidgetExt>(&mut self, w: &W) {
-        debug_assert!(self.current < self.rows * self.cols);
-        let rem = (self.current - 1) / self.cols;
-        if rem < self.rows {
-            let hpack = self.vpack.child(rem as i32).unwrap();
-            let mut hpack = unsafe { Pack::from_widget_ptr(hpack.as_widget_ptr()) };
-            hpack.end();
-            hpack.add(w);
-            hpack.auto_layout();
-            self.vpack.auto_layout();
-            self.current += 1;
-        }
-    }
-
-    /// End the grid
-    pub fn end(&mut self) {
-        use std::collections::VecDeque;
-        let children = self.vpack.children();
-        self.current = children - self.rows;
-        debug_assert!(self.current <= self.rows * self.cols);
-        let mut v = VecDeque::new();
-        for i in self.rows..children {
-            let c = self.vpack.child(i).unwrap();
-            v.push_back(c);
-        }
-        for i in 0..self.rows {
-            let hpack = self.vpack.child(i as i32).unwrap();
-            let mut hpack = unsafe { Pack::from_widget_ptr(hpack.as_widget_ptr()) };
-            hpack.end();
-            for _j in 0..self.cols {
-                if let Some(w) = v.pop_front() {
-                    self.vpack.remove(&w);
-                    hpack.add(&w);
-                }
-                hpack.auto_layout();
-            }
-        }
-        self.vpack.auto_layout();
-    }
-}
-
-crate::widget_extends!(VGrid, Pack, vpack);
-
-/**
-    Defines a Horizontal Grid (custom widget).
-    Requires setting the params manually using the `set_params` method, which takes the rows, columns and spacing.
-    ```rust,no_run
-    use fltk::{prelude::*, *};
-    fn main() {
-        let app = app::App::default();
-        let mut win = window::Window::default().with_size(400, 300);
-        let mut grid = group::HGrid::new(0, 0, 400, 300, "");
-        grid.set_params(3, 3, 5);
-        button::Button::default();
-        button::Button::default();
-        button::Button::default();
-        button::Button::default();
-        button::Button::default();
-        button::Button::default();
-        button::Button::default();
-        button::Button::default();
-        grid.end();
-        win.end();
-        win.show();
-        app.run().unwrap();
-    }
-    ```
-*/
-#[derive(Debug, Clone)]
-pub struct HGrid {
-    hpack: Pack,
-    rows: i32,
-    cols: i32,
-    current: i32,
-}
-
-impl Default for HGrid {
-    fn default() -> Self {
-        Self::new(0, 0, 0, 0, None)
-    }
-}
-
-impl HGrid {
-    /// Constructs a widget with the size of its parent
-    pub fn default_fill() -> Self {
-        Self::default().size_of_parent()
-    }
-
-    /// Creates a new horizontal grid
-    pub fn new<T: Into<Option<&'static str>>>(x: i32, y: i32, w: i32, h: i32, label: T) -> HGrid {
-        let mut hpack = Pack::new(x, y, w, h, label);
-        hpack.set_type(PackType::Horizontal);
-        HGrid {
-            hpack,
-            rows: 1,
-            cols: 1,
-            current: 0,
-        }
-    }
-
-    /// Sets the params for the grid
-    pub fn set_params(&mut self, rows: i32, cols: i32, spacing: i32) {
-        self.hpack.set_spacing(spacing);
-        let rows = if rows < 1 { 1 } else { rows };
-        let cols = if cols < 1 { 1 } else { cols };
-        self.rows = rows;
-        self.cols = cols;
-        for _ in 0..cols {
-            let mut p = Pack::new(0, 0, 0, self.hpack.height(), "");
-            p.set_spacing(spacing);
-            p.end();
-            self.hpack.add(&p);
-        }
-    }
-
-    /// Adds widgets to the grid
-    pub fn add<W: WidgetExt>(&mut self, w: &W) {
-        debug_assert!(self.current < self.rows * self.cols);
-        let rem = (self.current - 1) / self.rows;
-        if rem < self.cols {
-            let vpack = self.hpack.child(rem as i32).unwrap();
-            let mut vpack = unsafe { Pack::from_widget_ptr(vpack.as_widget_ptr()) };
-            vpack.end();
-            vpack.add(w);
-            vpack.auto_layout();
-            self.hpack.auto_layout();
-            self.current += 1;
-        }
-    }
-
-    /// End the grid
-    pub fn end(&mut self) {
-        use std::collections::VecDeque;
-        let children = self.hpack.children();
-        self.current = children - self.cols;
-        debug_assert!(self.current <= self.rows * self.cols);
-        let mut v = VecDeque::new();
-        for i in self.cols..children {
-            let c = self.hpack.child(i).unwrap();
-            v.push_back(c);
-        }
-        for i in 0..self.cols {
-            let vpack = self.hpack.child(i as i32).unwrap();
-            let mut vpack = unsafe { Pack::from_widget_ptr(vpack.as_widget_ptr()) };
-            vpack.end();
-            for _j in 0..self.rows {
-                if let Some(w) = v.pop_front() {
-                    self.hpack.remove(&w);
-                    vpack.add(&w);
-                }
-                vpack.auto_layout();
-            }
-        }
-        self.hpack.auto_layout();
-    }
-}
-
-crate::widget_extends!(HGrid, Pack, hpack);
-
-/// A wrapper around a Flex column
-#[derive(Debug, Clone)]
-pub struct Column {
-    p: Flex,
-}
-
-impl Default for Column {
-    fn default() -> Self {
-        Self::new(0, 0, 0, 0, None)
-    }
-}
-
-impl Column {
-    /// Constructs a widget with the size of its parent
-    pub fn default_fill() -> Self {
-        Self::default().size_of_parent()
-    }
-
-    /// Create a new column
-    pub fn new<T: Into<Option<&'static str>>>(
-        x: i32,
-        y: i32,
-        width: i32,
-        height: i32,
-        label: T,
-    ) -> Column {
-        let mut p = Flex::new(x, y, width, height, label);
-        p.set_type(FlexType::Column);
-        Column { p }
-    }
-
-    /// Add a widget to the column with automatic layouting
-    pub fn add<W: WidgetExt>(&mut self, w: &W) {
-        self.p.add(w);
-    }
-}
-
-crate::widget_extends!(Column, Flex, p);
-
-/// A wrapper around a Flex row
-#[derive(Debug, Clone)]
-pub struct Row {
-    p: Flex,
-}
-
-impl Default for Row {
-    fn default() -> Self {
-        Self::new(0, 0, 0, 0, None)
-    }
-}
-
-impl Row {
-    /// Constructs a widget with the size of its parent
-    pub fn default_fill() -> Self {
-        Self::default().size_of_parent().center_of_parent()
-    }
-
-    /// Create a new row
-    pub fn new<T: Into<Option<&'static str>>>(
-        x: i32,
-        y: i32,
-        width: i32,
-        height: i32,
-        label: T,
-    ) -> Row {
-        let mut p = Flex::new(x, y, width, height, label);
-        p.set_type(FlexType::Row);
-        Row { p }
-    }
-
-    /// Add a widget to the row with automatic layouting
-    pub fn add<W: WidgetExt>(&mut self, w: &W) {
-        self.p.add(w);
-    }
-}
-
-crate::widget_extends!(Row, Flex, p);
->>>>>>> 3a08e0f4
+}