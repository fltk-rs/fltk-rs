<<<<<<< HEAD
/*!
# fltk-rs

[![Documentation](https://docs.rs/fltk/badge.svg)](https://docs.rs/fltk)
[![Crates.io](https://img.shields.io/crates/v/fltk.svg)](https://crates.io/crates/fltk)
[![License](https://img.shields.io/crates/l/fltk.svg)](https://github.com/fltk-rs/fltk-rs/blob/master/LICENSE)
[![Build](https://github.com/fltk-rs/fltk-rs/workflows/Build/badge.svg?branch=master)](https://github.com/fltk-rs/fltk-rs/actions)



Rust bindings for the FLTK Graphical User Interface library.

The fltk crate is a cross-platform lightweight gui library which can be statically linked to produce small, self-contained (no external dependencies) and fast gui applications.

Why choose FLTK?
- Lightweight. Small binary, around 1mb after stripping. [Small memory footprint](https://szibele.com/memory-footprint-of-gui-toolkits/).
- Speed. Fast to install, fast to build, fast at startup and fast at runtime.
- Single executable. No DLLs to deploy.
- Supports old architectures.
- FLTK's permissive license which allows static linking for closed-source applications.
- Themeability (5 supported schemes: Base, GTK, Plastic, Gleam and Oxy), and additional theming using [fltk-theme](https://crates.io/crates/fltk-theme).
- Provides around 80 customizable widgets.
- Has inbuilt image support.

Resources:
- [Book](https://fltk-rs.github.io/fltk-book/)
- [本書的中文翻譯](https://flatig.vip/fltk-book-zh)
- [Documentation](https://docs.rs/fltk)
- [Videos](https://github.com/fltk-rs/fltk-rs#tutorials)
- [Discussions](https://github.com/fltk-rs/fltk-rs/discussions)
- [Examples](https://github.com/fltk-rs/fltk-rs/tree/master/fltk/examples)
- [Demos](https://github.com/fltk-rs/demos)
- [7guis-fltk-rs](https://github.com/tdryer/7guis-fltk-rs)
- [FLTK-RS-Examples](https://github.com/wyhinton/FLTK-RS-Examples)
- Erco's FLTK cheat [page](http://seriss.com/people/erco/fltk/), which is an excellent FLTK C++ reference.

Here is a [list](https://en.wikipedia.org/wiki/FLTK#Use) of software using FLTK. For software using fltk-rs, check [here](https://github.com/fltk-rs/fltk-rs/issues/418).

- [Link](https://github.com/fltk/fltk) to the official FLTK repository.
- [Link](https://www.fltk.org/doc-1.4/index.html) to the official documentation.

## Usage

Just add the following to your project's Cargo.toml file:

```toml
[dependencies]
fltk = "^1.2"
```
To use the latest changes in the repo:
```toml
[dependencies]
fltk = { version = "^1.2", git = "https://github.com/fltk-rs/fltk-rs" }
```

To use the bundled libs (available for x64 windows (msvc & gnu (msys2)), x64 linux & macos):
```toml
[dependencies]
fltk = { version = "^1.2", features = ["fltk-bundled"] }
```

The library is automatically built and statically linked to your binary.

An example hello world application:

```rust,no_run
use fltk::{app, prelude::*, window::Window};
fn main() {
    let app = app::App::default();
    let mut wind = Window::new(100, 100, 400, 300, "Hello from rust");
    wind.end();
    wind.show();
    app.run().unwrap();
}
```

Another example showing the basic callback functionality:
```rust,no_run
use fltk::{app, button::Button, frame::Frame, prelude::*, window::Window};
fn main() {
    let app = app::App::default();
    let mut wind = Window::new(100, 100, 400, 300, "Hello from rust");
    let mut frame = Frame::new(0, 0, 400, 200, "");
    let mut but = Button::new(160, 210, 80, 40, "Click me!");
    wind.end();
    wind.show();
    but.set_callback(move |_| frame.set_label("Hello World!")); // the closure capture is mutable borrow to our button
    app.run().unwrap();
}
```
Please check the examples directory for more examples.
You will notice that all widgets are instantiated with a new() method, taking the x and y coordinates, the width and height of the widget, as well as a label which can be left blank if needed. Another way to initialize a widget is using the builder pattern: (The following buttons are equivalent)

```rust,no_run
use fltk::{button::Button, prelude::*};
let but1 = Button::new(10, 10, 80, 40, "Button 1");

let but2 = Button::default()
    .with_pos(10, 10)
    .with_size(80, 40)
    .with_label("Button 2");
```

An example of a counter showing use of the builder pattern:
```rust,no_run
use fltk::{app, button::Button, frame::Frame, prelude::*, window::Window};
fn main() {
    let app = app::App::default();
    let mut wind = Window::default()
        .with_size(160, 200)
        .center_screen()
        .with_label("Counter");
    let frame = Frame::default()
        .with_size(100, 40)
        .center_of(&wind)
        .with_label("0");
    let but_inc = Button::default()
        .size_of(&frame)
        .above_of(&frame, 0)
        .with_label("+");
    let but_dec = Button::default()
        .size_of(&frame)
        .below_of(&frame, 0)
        .with_label("-");
    wind.make_resizable(true);
    wind.end();
    wind.show();
    /* Event handling */
    app.run().unwrap();
}
```
Alternatively, you can use Pack, Flex (for flexbox layouts) or [Grid](https://github.com/fltk-rs/fltk-grid):
```rust,no_run
use fltk::{app, button::Button, frame::Frame, group::Flex, prelude::*, window::Window};
fn main() {
    let app = app::App::default();
    let mut wind = Window::default().with_size(160, 200).with_label("Counter");
    let mut flex = Flex::default().with_size(120, 140).center_of_parent().column();
    let but_inc = Button::default().with_label("+");
    let frame = Frame::default().with_label("0");
    let but_dec = Button::default().with_label("-");
    flex.end();
    wind.end();
    wind.show();
    app.run().unwrap();
}
```

### Events

Events can be handled using the `set_callback` method (as above) or the available `fltk::app::set_callback()` free function, which will handle the default trigger of each widget(like clicks for buttons):
```rust,ignore
    /* previous hello world code */
    but.set_callback(move |_| frame.set_label("Hello World!"));
    another_but.set_callback(|this_button| this_button.set_label("Works"));
    app.run().unwrap();
```
Another way is to use message passing:
```rust,ignore
    /* previous counter code */
    let (s, r) = app::channel::<Message>();

    but_inc.emit(s, Message::Increment);
    but_dec.emit(s, Message::Decrement);

    while app.wait() {
        let label: i32 = frame.label().parse().unwrap();
        if let Some(msg) = r.recv() {
            match msg {
                Message::Increment => frame.set_label(&(label + 1).to_string()),
                Message::Decrement => frame.set_label(&(label - 1).to_string()),
            }
        }
    }
```
For the remainder of the code, check the full example [here](https://github.com/fltk-rs/fltk-rs/blob/master/fltk/examples/counter2.rs).

For custom event handling, the handle() method can be used:
```rust,ignore
    some_widget.handle(move |widget, ev: Event| {
        match ev {
            Event::Push => {
                println!("Pushed!");
                true
            },
            /* other events to be handled */
            _ => false,
        }
    });
```
Handled or ignored events using the handle method should return true, unhandled events should return false.
More examples are available in the examples directory.

For an alternative event handling mechanism using `on_<event>` methods, check the [fltk-evented crate](https://crates.io/crates/fltk-evented).

### Theming

FLTK offers 5 application schemes:
- Base
- Gtk
- Gleam
- Plastic
- Oxy

(Additional theming can be found in the [fltk-theme](https://crates.io/crates/fltk-theme) crate)

These can be set using the `App::with_scheme()` function.
```rust,ignore
let app = app::App::default().with_scheme(app::Scheme::Gleam);
```
Themes of individual widgets can be optionally modified using the provided methods in the `WidgetExt` trait,
such as `set_color()`, `set_label_font()`, `set_frame()` etc:
```rust,ignore
    some_button.set_color(Color::Light1); //! You can use one of the provided colors in the fltk enums
    some_button.set_color(Color::from_rgb(255, 0, 0)); //! Or you can specify a color by rgb or hex/u32 value
    some_button.set_color(Color::from_u32(0xffebee));
    some_button.set_frame(FrameType::RoundUpBox);
    some_button.set_font(Font::TimesItalic);
```
For default application colors, fltk-rs provides `app::background()`, `app::background2()` and `app::foreground()`. You can also specify the default application selection/inactive colors, font, label size, frame type, scrollbar size, menu line-spacing. Additionally the [fltk-theme](https://crates.io/crates/fltk-theme) crate offers some other predefined color maps (dark theme, tan etc) and widget themes which can be loaded into your application.

## Dependencies

Rust (version > 1.45), CMake (version > 3.11), Git and a C++11 compiler need to be installed and in your PATH for a cross-platform build from source. [Ninja](https://github.com/ninja-build/ninja) is recommended, but not required. This crate also offers a bundled form of fltk on selected x86_64 platforms (Windows (msvc and gnu), MacOS, Linux), this can be enabled using the fltk-bundled feature flag as mentioned in the usage section (this requires curl and tar to download and unpack the bundled libraries).

- Windows:
    - MSVC: Windows SDK
    - Gnu: No dependencies
- MacOS: No dependencies.
- Linux/BSD: X11 and OpenGL development headers need to be installed for development. The libraries themselves are normally available on linux distros with a graphical user interface.

For Debian-based GUI distributions, that means running:
```ignore
$ sudo apt-get install libx11-dev libxext-dev libxft-dev libxinerama-dev libxcursor-dev libxrender-dev libxfixes-dev libpango1.0-dev libgl1-mesa-dev libglu1-mesa-dev
```
For RHEL-based GUI distributions, that means running:
```ignore
$ sudo yum groupinstall "X Software Development" && yum install pango-devel libXinerama-devel libstdc++-static
```
For Arch-based GUI distributions, that means running:
```ignore
$ sudo pacman -S libx11 libxext libxft libxinerama libxcursor libxrender libxfixes pango cairo libgl mesa --needed
```
For Alpine linux:
```ignore
$ apk add pango-dev fontconfig-dev libxinerama-dev libxfixes-dev libxcursor-dev mesa-gl
```
For NixOS (Linux distribution) this `nix-shell` environment can be used:
```ignore
$ nix-shell --packages rustc cmake git gcc xorg.libXext xorg.libXft xorg.libXinerama xorg.libXcursor xorg.libXrender xorg.libXfixes libcerf pango cairo libGL mesa pkg-config
```

## Features

The following are the features offered by the crate:
- use-ninja: Uses the ninja build system if available for a faster build, especially on Windows.
- fltk-bundled: Support for bundled versions of cfltk and fltk on selected platforms (requires curl and tar)
- no-pango-cairo: Build without pango support on Linux/BSD.
- enable-glwindow: Support for drawing using OpenGL functions.
- system-libpng: Uses the system libpng
- system-libjpeg: Uses the system libjpeg
- system-zlib: Uses the system zlib

## FAQ

please check the [FAQ](https://github.com/fltk-rs/fltk-rs/blob/master/FAQ.md) page for frequently asked questions, encountered issues, guides on deployment, and contribution.
*/
=======
#![doc = include_str!("../../README.md")]
>>>>>>> ccf7a135

#![allow(non_upper_case_globals)]
#![allow(clippy::needless_doctest_main)]
#![warn(missing_docs)]
#![allow(clippy::type_complexity)]

/// Application related methods and functions
pub mod app;

/// Browser widgets
pub mod browser;

/// Button widgets
pub mod button;

/// Dialog widgets
pub mod dialog;

/// Drawing primitives
pub mod draw;

/// Fltk defined enums: Color, Font, `CallbackTrigger` etc
pub mod enums;

/// Fltk defined errors
mod error;

/// Fltk examples
pub mod examples;

/// Basic fltk box/frame widget
pub mod frame;

/// Group widgets
pub mod group;

/// Image types supported by fltk
pub mod image;

/// Input widgets
pub mod input;

/// mod macros;
pub mod macros;

/// Menu widgets
pub mod menu;

/// Miscellaneous widgets not fitting a certain group
pub mod misc;

/// Output widgets
pub mod output;

/// All fltk widget traits and flt error types
pub mod prelude;

/// Widget surface to image functions
pub mod surface;

/// Table widgets
pub mod table;

/// Text display widgets
pub mod text;

/// Tree widgets
pub mod tree;

/// General utility functions
pub mod utils;

/// Valuator widgets
pub mod valuator;

pub mod widget;

pub mod window;

/// Printing related functions
#[cfg(not(target_os = "android"))]
pub mod printer;<|MERGE_RESOLUTION|>--- conflicted
+++ resolved
@@ -1,274 +1,4 @@
-<<<<<<< HEAD
-/*!
-# fltk-rs
-
-[![Documentation](https://docs.rs/fltk/badge.svg)](https://docs.rs/fltk)
-[![Crates.io](https://img.shields.io/crates/v/fltk.svg)](https://crates.io/crates/fltk)
-[![License](https://img.shields.io/crates/l/fltk.svg)](https://github.com/fltk-rs/fltk-rs/blob/master/LICENSE)
-[![Build](https://github.com/fltk-rs/fltk-rs/workflows/Build/badge.svg?branch=master)](https://github.com/fltk-rs/fltk-rs/actions)
-
-
-
-Rust bindings for the FLTK Graphical User Interface library.
-
-The fltk crate is a cross-platform lightweight gui library which can be statically linked to produce small, self-contained (no external dependencies) and fast gui applications.
-
-Why choose FLTK?
-- Lightweight. Small binary, around 1mb after stripping. [Small memory footprint](https://szibele.com/memory-footprint-of-gui-toolkits/).
-- Speed. Fast to install, fast to build, fast at startup and fast at runtime.
-- Single executable. No DLLs to deploy.
-- Supports old architectures.
-- FLTK's permissive license which allows static linking for closed-source applications.
-- Themeability (5 supported schemes: Base, GTK, Plastic, Gleam and Oxy), and additional theming using [fltk-theme](https://crates.io/crates/fltk-theme).
-- Provides around 80 customizable widgets.
-- Has inbuilt image support.
-
-Resources:
-- [Book](https://fltk-rs.github.io/fltk-book/)
-- [本書的中文翻譯](https://flatig.vip/fltk-book-zh)
-- [Documentation](https://docs.rs/fltk)
-- [Videos](https://github.com/fltk-rs/fltk-rs#tutorials)
-- [Discussions](https://github.com/fltk-rs/fltk-rs/discussions)
-- [Examples](https://github.com/fltk-rs/fltk-rs/tree/master/fltk/examples)
-- [Demos](https://github.com/fltk-rs/demos)
-- [7guis-fltk-rs](https://github.com/tdryer/7guis-fltk-rs)
-- [FLTK-RS-Examples](https://github.com/wyhinton/FLTK-RS-Examples)
-- Erco's FLTK cheat [page](http://seriss.com/people/erco/fltk/), which is an excellent FLTK C++ reference.
-
-Here is a [list](https://en.wikipedia.org/wiki/FLTK#Use) of software using FLTK. For software using fltk-rs, check [here](https://github.com/fltk-rs/fltk-rs/issues/418).
-
-- [Link](https://github.com/fltk/fltk) to the official FLTK repository.
-- [Link](https://www.fltk.org/doc-1.4/index.html) to the official documentation.
-
-## Usage
-
-Just add the following to your project's Cargo.toml file:
-
-```toml
-[dependencies]
-fltk = "^1.2"
-```
-To use the latest changes in the repo:
-```toml
-[dependencies]
-fltk = { version = "^1.2", git = "https://github.com/fltk-rs/fltk-rs" }
-```
-
-To use the bundled libs (available for x64 windows (msvc & gnu (msys2)), x64 linux & macos):
-```toml
-[dependencies]
-fltk = { version = "^1.2", features = ["fltk-bundled"] }
-```
-
-The library is automatically built and statically linked to your binary.
-
-An example hello world application:
-
-```rust,no_run
-use fltk::{app, prelude::*, window::Window};
-fn main() {
-    let app = app::App::default();
-    let mut wind = Window::new(100, 100, 400, 300, "Hello from rust");
-    wind.end();
-    wind.show();
-    app.run().unwrap();
-}
-```
-
-Another example showing the basic callback functionality:
-```rust,no_run
-use fltk::{app, button::Button, frame::Frame, prelude::*, window::Window};
-fn main() {
-    let app = app::App::default();
-    let mut wind = Window::new(100, 100, 400, 300, "Hello from rust");
-    let mut frame = Frame::new(0, 0, 400, 200, "");
-    let mut but = Button::new(160, 210, 80, 40, "Click me!");
-    wind.end();
-    wind.show();
-    but.set_callback(move |_| frame.set_label("Hello World!")); // the closure capture is mutable borrow to our button
-    app.run().unwrap();
-}
-```
-Please check the examples directory for more examples.
-You will notice that all widgets are instantiated with a new() method, taking the x and y coordinates, the width and height of the widget, as well as a label which can be left blank if needed. Another way to initialize a widget is using the builder pattern: (The following buttons are equivalent)
-
-```rust,no_run
-use fltk::{button::Button, prelude::*};
-let but1 = Button::new(10, 10, 80, 40, "Button 1");
-
-let but2 = Button::default()
-    .with_pos(10, 10)
-    .with_size(80, 40)
-    .with_label("Button 2");
-```
-
-An example of a counter showing use of the builder pattern:
-```rust,no_run
-use fltk::{app, button::Button, frame::Frame, prelude::*, window::Window};
-fn main() {
-    let app = app::App::default();
-    let mut wind = Window::default()
-        .with_size(160, 200)
-        .center_screen()
-        .with_label("Counter");
-    let frame = Frame::default()
-        .with_size(100, 40)
-        .center_of(&wind)
-        .with_label("0");
-    let but_inc = Button::default()
-        .size_of(&frame)
-        .above_of(&frame, 0)
-        .with_label("+");
-    let but_dec = Button::default()
-        .size_of(&frame)
-        .below_of(&frame, 0)
-        .with_label("-");
-    wind.make_resizable(true);
-    wind.end();
-    wind.show();
-    /* Event handling */
-    app.run().unwrap();
-}
-```
-Alternatively, you can use Pack, Flex (for flexbox layouts) or [Grid](https://github.com/fltk-rs/fltk-grid):
-```rust,no_run
-use fltk::{app, button::Button, frame::Frame, group::Flex, prelude::*, window::Window};
-fn main() {
-    let app = app::App::default();
-    let mut wind = Window::default().with_size(160, 200).with_label("Counter");
-    let mut flex = Flex::default().with_size(120, 140).center_of_parent().column();
-    let but_inc = Button::default().with_label("+");
-    let frame = Frame::default().with_label("0");
-    let but_dec = Button::default().with_label("-");
-    flex.end();
-    wind.end();
-    wind.show();
-    app.run().unwrap();
-}
-```
-
-### Events
-
-Events can be handled using the `set_callback` method (as above) or the available `fltk::app::set_callback()` free function, which will handle the default trigger of each widget(like clicks for buttons):
-```rust,ignore
-    /* previous hello world code */
-    but.set_callback(move |_| frame.set_label("Hello World!"));
-    another_but.set_callback(|this_button| this_button.set_label("Works"));
-    app.run().unwrap();
-```
-Another way is to use message passing:
-```rust,ignore
-    /* previous counter code */
-    let (s, r) = app::channel::<Message>();
-
-    but_inc.emit(s, Message::Increment);
-    but_dec.emit(s, Message::Decrement);
-
-    while app.wait() {
-        let label: i32 = frame.label().parse().unwrap();
-        if let Some(msg) = r.recv() {
-            match msg {
-                Message::Increment => frame.set_label(&(label + 1).to_string()),
-                Message::Decrement => frame.set_label(&(label - 1).to_string()),
-            }
-        }
-    }
-```
-For the remainder of the code, check the full example [here](https://github.com/fltk-rs/fltk-rs/blob/master/fltk/examples/counter2.rs).
-
-For custom event handling, the handle() method can be used:
-```rust,ignore
-    some_widget.handle(move |widget, ev: Event| {
-        match ev {
-            Event::Push => {
-                println!("Pushed!");
-                true
-            },
-            /* other events to be handled */
-            _ => false,
-        }
-    });
-```
-Handled or ignored events using the handle method should return true, unhandled events should return false.
-More examples are available in the examples directory.
-
-For an alternative event handling mechanism using `on_<event>` methods, check the [fltk-evented crate](https://crates.io/crates/fltk-evented).
-
-### Theming
-
-FLTK offers 5 application schemes:
-- Base
-- Gtk
-- Gleam
-- Plastic
-- Oxy
-
-(Additional theming can be found in the [fltk-theme](https://crates.io/crates/fltk-theme) crate)
-
-These can be set using the `App::with_scheme()` function.
-```rust,ignore
-let app = app::App::default().with_scheme(app::Scheme::Gleam);
-```
-Themes of individual widgets can be optionally modified using the provided methods in the `WidgetExt` trait,
-such as `set_color()`, `set_label_font()`, `set_frame()` etc:
-```rust,ignore
-    some_button.set_color(Color::Light1); //! You can use one of the provided colors in the fltk enums
-    some_button.set_color(Color::from_rgb(255, 0, 0)); //! Or you can specify a color by rgb or hex/u32 value
-    some_button.set_color(Color::from_u32(0xffebee));
-    some_button.set_frame(FrameType::RoundUpBox);
-    some_button.set_font(Font::TimesItalic);
-```
-For default application colors, fltk-rs provides `app::background()`, `app::background2()` and `app::foreground()`. You can also specify the default application selection/inactive colors, font, label size, frame type, scrollbar size, menu line-spacing. Additionally the [fltk-theme](https://crates.io/crates/fltk-theme) crate offers some other predefined color maps (dark theme, tan etc) and widget themes which can be loaded into your application.
-
-## Dependencies
-
-Rust (version > 1.45), CMake (version > 3.11), Git and a C++11 compiler need to be installed and in your PATH for a cross-platform build from source. [Ninja](https://github.com/ninja-build/ninja) is recommended, but not required. This crate also offers a bundled form of fltk on selected x86_64 platforms (Windows (msvc and gnu), MacOS, Linux), this can be enabled using the fltk-bundled feature flag as mentioned in the usage section (this requires curl and tar to download and unpack the bundled libraries).
-
-- Windows:
-    - MSVC: Windows SDK
-    - Gnu: No dependencies
-- MacOS: No dependencies.
-- Linux/BSD: X11 and OpenGL development headers need to be installed for development. The libraries themselves are normally available on linux distros with a graphical user interface.
-
-For Debian-based GUI distributions, that means running:
-```ignore
-$ sudo apt-get install libx11-dev libxext-dev libxft-dev libxinerama-dev libxcursor-dev libxrender-dev libxfixes-dev libpango1.0-dev libgl1-mesa-dev libglu1-mesa-dev
-```
-For RHEL-based GUI distributions, that means running:
-```ignore
-$ sudo yum groupinstall "X Software Development" && yum install pango-devel libXinerama-devel libstdc++-static
-```
-For Arch-based GUI distributions, that means running:
-```ignore
-$ sudo pacman -S libx11 libxext libxft libxinerama libxcursor libxrender libxfixes pango cairo libgl mesa --needed
-```
-For Alpine linux:
-```ignore
-$ apk add pango-dev fontconfig-dev libxinerama-dev libxfixes-dev libxcursor-dev mesa-gl
-```
-For NixOS (Linux distribution) this `nix-shell` environment can be used:
-```ignore
-$ nix-shell --packages rustc cmake git gcc xorg.libXext xorg.libXft xorg.libXinerama xorg.libXcursor xorg.libXrender xorg.libXfixes libcerf pango cairo libGL mesa pkg-config
-```
-
-## Features
-
-The following are the features offered by the crate:
-- use-ninja: Uses the ninja build system if available for a faster build, especially on Windows.
-- fltk-bundled: Support for bundled versions of cfltk and fltk on selected platforms (requires curl and tar)
-- no-pango-cairo: Build without pango support on Linux/BSD.
-- enable-glwindow: Support for drawing using OpenGL functions.
-- system-libpng: Uses the system libpng
-- system-libjpeg: Uses the system libjpeg
-- system-zlib: Uses the system zlib
-
-## FAQ
-
-please check the [FAQ](https://github.com/fltk-rs/fltk-rs/blob/master/FAQ.md) page for frequently asked questions, encountered issues, guides on deployment, and contribution.
-*/
-=======
 #![doc = include_str!("../../README.md")]
->>>>>>> ccf7a135
 
 #![allow(non_upper_case_globals)]
 #![allow(clippy::needless_doctest_main)]
